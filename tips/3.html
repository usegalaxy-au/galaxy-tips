<h1 class="fly-in fly-in-1">
  Planning to publish your work?
</h1>

<<<<<<< HEAD
<p class="lead fly-in">
  If Galaxy Australia supported your research then please
=======
<p class="lead fly-in fly-in-2">
  If Galaxy Australia contributed to your research, please
>>>>>>> 535234aa
  <a href="https://site.usegalaxy.org.au/about#about" target="_blank">
    acknowledge us
  </a>
  in your publications! This helps us secure ongoing funding for the service.
</p><|MERGE_RESOLUTION|>--- conflicted
+++ resolved
@@ -2,13 +2,8 @@
   Planning to publish your work?
 </h1>
 
-<<<<<<< HEAD
-<p class="lead fly-in">
+<p class="lead fly-in fly-in-2">
   If Galaxy Australia supported your research then please
-=======
-<p class="lead fly-in fly-in-2">
-  If Galaxy Australia contributed to your research, please
->>>>>>> 535234aa
   <a href="https://site.usegalaxy.org.au/about#about" target="_blank">
     acknowledge us
   </a>
